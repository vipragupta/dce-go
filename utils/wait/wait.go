--- conflicted
+++ resolved
@@ -25,10 +25,6 @@
 
 	"github.com/paypal/dce-go/config"
 	"github.com/paypal/dce-go/types"
-<<<<<<< HEAD
-=======
-	"github.com/paypal/dce-go/utils"
->>>>>>> e87875f3
 	"path/filepath"
 )
 
@@ -201,7 +197,7 @@
 		} else {
 			//Start vipra
 			folder := config.GetAppFolder()
-<<<<<<< HEAD
+
 			filename := filepath.Join(folder, "/container.log")
 			target := filepath.Join(folder, "/stdout")
 			log.Println("Creating symlink for path: ", filename)
@@ -209,25 +205,7 @@
 			os.Symlink(target, filename)
 
 			log.Println("Symlink Created.")
-=======
-			filename := folder + "/container.log"
-			target := filepath.Join(folder, "/stdout")
-			log.Println("Creating file with path and name: ", filename)
-			file, err := utils.GetFileDescriptorAppendMode(filename)
-
-			if err != nil {
-				log.Println("Error occurred while creating container.log file: ", err)
-			}
-
-			//defer to close when you're done with it.
-			defer file.Close()
-
-			log.SetOutput(file)
-			log.Println("container log file created")
-
-			os.Symlink(filename, target)
-
->>>>>>> e87875f3
+
 			_cmd.Stdout = os.Stdout
 			_cmd.Stderr = os.Stderr
 			//End
