--- conflicted
+++ resolved
@@ -304,10 +304,6 @@
 	cmd.Env = os.Environ()
 	cmd.Env = append(cmd.Env, fmt.Sprintf("%s=%d", types.COMPOSE_HTTP_TIMEOUT, config.GetComposeHttpTimeout()))
 
-<<<<<<< HEAD
-=======
-	createSymlink()
->>>>>>> 85b0ff66
 	go dockerLogToPodLogFile(files, true)
 
 	err = cmd.Run()
