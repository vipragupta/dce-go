--- conflicted
+++ resolved
@@ -268,8 +268,9 @@
 		return types.POD_FAILED
 	}
 
-	log.Printf("Launch Pod : Command to launch task : docker-compose %v\n", parts)
 	cmd := exec.Command("docker-compose", parts...)
+	log.Printf("Launch Pod : Command to launch task : %v", cmd.Args)
+
 	cmd.Stdout = os.Stdout
 	cmd.Stderr = os.Stderr
 
@@ -312,9 +313,12 @@
 func dockerLogToStdout(files []string) {
 	parts, err := GenerateCmdParts(files, " logs --follow --no-color")
 	if err != nil {
-		log.Errorf("Error generating compose cmd parts : %s\n", err.Error())
-	}
+		log.Errorf("Error generating compose cmd parts : %s", err.Error())
+	}
+
 	cmd := exec.Command("docker-compose", parts...)
+	log.Printf("Command to print container log: %v", cmd.Args)
+
 	cmd.Stdout = os.Stdout
 	cmd.Stderr = os.Stderr
 	_, err = utils.RetryCmd(types.FOREVER, cmd)
@@ -496,11 +500,7 @@
 
 	cmd := exec.Command("docker-compose", parts...)
 	cmd.Stdout = os.Stdout
-<<<<<<< HEAD
-=======
 	cmd.Stderr = os.Stderr
-
->>>>>>> 64d607af
 	log.Println("Pull Image : Command to pull images : docker-compose ", parts)
 
 	err = cmd.Start()
@@ -743,20 +743,37 @@
 	}
 }
 
-<<<<<<< HEAD
 func DockerDump() {
 	log.Println(" ######## Begin dockerDump ######## ")
 
-	dockerDumpPath := config.GetConfigSection("dockerdump")["path"]
+	dockerDumpPath := config.GetConfigSection("dockerdump")["dumppath"]
 	if dockerDumpPath == "" {
 		log.Println("docker dump path can't find in config, set it as /home/ubuntu")
 		dockerDumpPath = "/home/ubuntu"
 	}
 
+	dockerdPath := config.GetConfigSection("dockerdump")["dockerpidfile"]
+	if dockerdPath == "" {
+		log.Println("dockerd pid path can't find in config, set it as /var/run/docker.pid")
+		dockerdPath = "/var/run/docker.pid"
+	}
+
+	containerdPath := config.GetConfigSection("dockerdump")["containerpidfile"]
+	if containerdPath == "" {
+		log.Println("containerd pid path can't find in config, set it as /run/docker/libcontainerd/docker-containerd.pid")
+		containerdPath = "/run/docker/libcontainerd/docker-containerd.pid"
+	}
+
+	dockerlogPath := config.GetConfigSection("dockerdump")["dockerlogpath"]
+	if dockerlogPath == "" {
+		log.Println("docker log path can't find in config, set it as /var/log/upstart/docker.log")
+		dockerlogPath = "/var/log/upstart/docker.log"
+	}
+
 	//STEP1 -- kill docker pid
-	f, err := ioutil.ReadFile("/var/run/docker.pid")
-	if err != nil {
-		log.Errorln("Error opening file /var/run/docker.pid", err)
+	f, err := ioutil.ReadFile(dockerdPath)
+	if err != nil {
+		log.Errorf("Error opening file %s : %v", dockerDumpPath, err)
 		return
 	} else {
 		pid := string(f)
@@ -776,9 +793,9 @@
 	}
 
 	//STEP2 --  kill containerd pid
-	f, err = ioutil.ReadFile("/var/run/docker/libcontainerd/docker-containerd.pid")
-	if err != nil {
-		log.Errorln("Error opening file /var/run/docker/libcontainerd/docker-containerd.pid", err)
+	f, err = ioutil.ReadFile(containerdPath)
+	if err != nil {
+		log.Errorf("Error opening file %s : %v\n", containerdPath, err)
 		return
 	} else {
 		dockerContainerdPid := string(f)
@@ -805,7 +822,7 @@
 	fmtTime := timeNow.Format("2006-01-02 15:04:05")
 
 	//STEP3 --  copy docker log
-	cmdCpDockerLog := exec.Command("cp", "/var/log/upstart/docker.log", dockerDumpPath+"/docker.log."+fmtTime)
+	cmdCpDockerLog := exec.Command("cp", dockerlogPath, dockerDumpPath+"/docker.log."+fmtTime)
 	log.Printf("Cmd to copy docker log: %s", cmdCpDockerLog.Path)
 	err = cmdCpDockerLog.Run()
 	if err != nil {
@@ -860,8 +877,6 @@
 	log.Println(" ######## End dockerDump ######## ")
 }
 
-=======
->>>>>>> 64d607af
 // healthCheck includes health checking for primary container and exit code checking for other containers
 func HealthCheck(files []string, podServices map[string]bool, out chan<- string) {
 	log.Println("====================Health Check====================", len(podServices))
