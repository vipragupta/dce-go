/*
 * Licensed under the Apache License, Version 2.0 (the "License");
 * you may not use this file except in compliance with the License.
 * You may obtain a copy of the License at
 *
 *   http://www.apache.org/licenses/LICENSE-2.0
 *
 * Unless required by applicable law or agreed to in writing, software
 * distributed under the License is distributed on an "AS IS" BASIS,
 * WITHOUT WARRANTIES OR CONDITIONS OF ANY KIND, either express or implied.
 * See the License for the specific language governing permissions and
 * limitations under the License.
 */

package general

import (
	"os"
	"strconv"
	"strings"

	"golang.org/x/net/context"

	"github.com/mesos/mesos-go/executor"
	mesos "github.com/mesos/mesos-go/mesosproto"
	"github.com/paypal/dce-go/config"
	"github.com/paypal/dce-go/plugin"
	"github.com/paypal/dce-go/types"
	utils "github.com/paypal/dce-go/utils/file"
	"github.com/paypal/dce-go/utils/pod"
	"github.com/pkg/errors"
	log "github.com/sirupsen/logrus"
	"gopkg.in/yaml.v2"
)

var logger *log.Entry

type generalExt struct {
}

func init() {
	logger = log.WithFields(log.Fields{
		"plugin": "general",
	})
	log.SetOutput(os.Stdout)
	logger.Println("Plugin Registering")

	//Register plugin with name
	plugin.ComposePlugins.Register(new(generalExt), "general")

	//Merge plugin config file
	config.ConfigInit(utils.SearchFile(".", "general.yaml"))
}

func (ge *generalExt) PreLaunchTask(ctx *context.Context, composeFiles *[]string, executorId string, taskInfo *mesos.TaskInfo) error {
	logger.Println("PreLaunchTask begin : ", *composeFiles)

	var editedFiles []string
	var err error

	logger.Println("====================context in====================")
	logger.Println((*ctx).Value(types.SERVICE_DETAIL))

	if (*ctx).Value(types.SERVICE_DETAIL) == nil {
		var servDetail types.ServiceDetail
		servDetail, err = utils.ParseYamls(*composeFiles)
		if err != nil {
			log.Errorf("Error parsing yaml files : %v", err)
			return err
		}

		*ctx = context.WithValue(*ctx, types.SERVICE_DETAIL, servDetail)
	}

	currentPort := pod.GetPorts(taskInfo)

	infrayml, err := CreateInfraContainer(ctx, types.INFRA_CONTAINER_YML)
	if err != nil {
		logger.Errorln("Error creating infra container : ", err.Error())
		return err
	}
	*composeFiles = append(utils.FolderPath(*composeFiles), infrayml)

	var indexInfra int
	for i, file := range *composeFiles {
		logger.Printf("Starting Edit compose file %s", file)
		var editedFile string
		editedFile, currentPort, err = EditComposeFile(ctx, file, executorId, taskInfo.GetTaskId().GetValue(), currentPort)
		if err != nil {
			logger.Errorln("Error editing compose file : ", err.Error())
			return err
		}

		if strings.Contains(editedFile, types.INFRA_CONTAINER_GEN_YML) {
			indexInfra = i
		}

		if editedFile != "" {
			editedFiles = append(editedFiles, editedFile)
		}
	}

	if config.GetConfig().GetBool(types.RM_INFRA_CONTAINER) {
		logger.Println("Reomve infra container")
		filesMap := (*ctx).Value(types.SERVICE_DETAIL).(types.ServiceDetail)
		delete(filesMap, editedFiles[indexInfra])
		*ctx = context.WithValue(*ctx, types.SERVICE_DETAIL, filesMap)
		editedFiles = append(editedFiles[:indexInfra], editedFiles[indexInfra+1:]...)
	}

	logger.Println("====================context out====================")
	logger.Println((*ctx).Value(types.SERVICE_DETAIL))

	*composeFiles = editedFiles

	logger.Println("Return massaged file list (Required Compose File List), ", *composeFiles)

	if currentPort != nil {
		logger.Println("Current port is ", strconv.FormatUint(currentPort.Value.(uint64), 10))
	}

	return nil
}

<<<<<<< HEAD
func (gp *generalExt) PostLaunchTask(ctx *context.Context, files []string, taskInfo *mesos.TaskInfo) (string, error) {
	logger.Println("PostLaunchTask Starting")
=======
func (gp *generalExt) PostLaunchTask(ctx *context.Context, composeFiles []string, taskInfo *mesos.TaskInfo) (string, error) {
	logger.Println("PostLaunchTask begin")
>>>>>>> f9259c23
	return "", nil
}

func (gp *generalExt) PreKillTask(taskInfo *mesos.TaskInfo) error {
	logger.Println("PreKillTask begin")
	return nil
}

func (gp *generalExt) PostKillTask(taskInfo *mesos.TaskInfo) error {
	logger.Println("PostKillTask begin")
	return nil
}

func (gp *generalExt) Shutdown(executor.ExecutorDriver) error {
	logger.Println("Shutdown begin")
	return nil
}

func CreateInfraContainer(ctx *context.Context, path string) (string, error) {
	containerDetail := make(map[interface{}]interface{})
	service := make(map[interface{}]interface{})
	_yaml := make(map[interface{}]interface{})

	containerDetail[types.CONTAINER_NAME] = config.GetConfigSection(config.INFRA_CONTAINER)[types.CONTAINER_NAME]
	containerDetail[types.IMAGE] = config.GetConfigSection(config.INFRA_CONTAINER)[types.IMAGE]

	if network, ok := config.GetNetwork(); ok {
		if network.PreExist {
			serviceNetworks := make(map[string]interface{})
			external := make(map[string]interface{})
			name := make(map[string]string)
			if network.Name == "" {
				log.Warningln("Error in configuration file! Network Name is required if PreExist is true")
				return "", errors.New("NetworkName missing in general.yaml")
			}
			name[types.NAME] = network.Name
			external[types.NETWORK_EXTERNAL] = name
			serviceNetworks[types.NETWORK_DEFAULT_NAME] = external
			_yaml[types.NETWORKS] = serviceNetworks

		} else {
			serviceNetworks := make(map[string]interface{})
			driver := make(map[string]string)
			if network.Driver == "" {
				network.Driver = types.NETWORK_DEFAULT_DRIVER
			}
			if network.Name == "" {
				network.Name = types.NETWORK_DEFAULT_NAME
			}
			driver[types.NETWORK_DRIVER] = network.Driver
			serviceNetworks[network.Name] = driver
			_yaml[types.NETWORKS] = serviceNetworks
			containerDetail[types.NETWORKS] = []string{network.Name}

		}
	}

	service[NETWORK_PROXY] = containerDetail
	_yaml[types.SERVICES] = service
	_yaml[types.VERSION] = "2.1"
	log.Println(_yaml)

	content, _ := yaml.Marshal(_yaml)
	fileName, err := utils.WriteToFile(path, content)
	if err != nil {
		log.Errorf("Error writing infra container details to file %v", err)
		return "", err
	}

	fileMap, ok := (*ctx).Value(types.SERVICE_DETAIL).(types.ServiceDetail)
	if !ok {
		log.Warningln("SERVICE_DETAIL missing in context value")
		fileMap = types.ServiceDetail{}
	}

	fileMap[fileName] = _yaml
	*ctx = context.WithValue(*ctx, types.SERVICE_DETAIL, fileMap)
	return fileName, nil
}<|MERGE_RESOLUTION|>--- conflicted
+++ resolved
@@ -122,13 +122,8 @@
 	return nil
 }
 
-<<<<<<< HEAD
 func (gp *generalExt) PostLaunchTask(ctx *context.Context, files []string, taskInfo *mesos.TaskInfo) (string, error) {
 	logger.Println("PostLaunchTask Starting")
-=======
-func (gp *generalExt) PostLaunchTask(ctx *context.Context, composeFiles []string, taskInfo *mesos.TaskInfo) (string, error) {
-	logger.Println("PostLaunchTask begin")
->>>>>>> f9259c23
 	return "", nil
 }
 
